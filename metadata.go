package bimg

/*
#cgo pkg-config: vips
#include "vips/vips.h"
*/
import "C"

// Common EXIF fields for data extraction
const (
	Make                    = "exif-ifd0-Make"
	Model                   = "exif-ifd0-Model"
	Orientation             = "exif-ifd0-Orientation"
	XResolution             = "exif-ifd0-XResolution"
	YResolution             = "exif-ifd0-YResolution"
	ResolutionUnit          = "exif-ifd0-ResolutionUnit"
	Software                = "exif-ifd0-Software"
	Datetime                = "exif-ifd0-DateTime"
	YCbCrPositioning        = "exif-ifd0-YCbCrPositioning"
	Compression             = "exif-ifd1-Compression"
	ExposureTime            = "exif-ifd2-ExposureTime"
	FNumber                 = "exif-ifd2-FNumber"
	ExposureProgram         = "exif-ifd2-ExposureProgram"
	ISOSpeedRatings         = "exif-ifd2-ISOSpeedRatings"
	ExifVersion             = "exif-ifd2-ExifVersion"
	DateTimeOriginal        = "exif-ifd2-DateTimeOriginal"
	DateTimeDigitized       = "exif-ifd2-DateTimeDigitized"
	ComponentsConfiguration = "exif-ifd2-ComponentsConfiguration"
	ShutterSpeedValue       = "exif-ifd2-ShutterSpeedValue"
	ApertureValue           = "exif-ifd2-ApertureValue"
	BrightnessValue         = "exif-ifd2-BrightnessValue"
	ExposureBiasValue       = "exif-ifd2-ExposureBiasValue"
	MeteringMode            = "exif-ifd2-MeteringMode"
	Flash                   = "exif-ifd2-Flash"
	FocalLength             = "exif-ifd2-FocalLength"
	SubjectArea             = "exif-ifd2-SubjectArea"
	MakerNote               = "exif-ifd2-MakerNote"
	SubSecTimeOriginal      = "exif-ifd2-SubSecTimeOriginal"
	SubSecTimeDigitized     = "exif-ifd2-SubSecTimeDigitized"
	ColorSpace              = "exif-ifd2-ColorSpace"
	PixelXDimension         = "exif-ifd2-PixelXDimension"
	PixelYDimension         = "exif-ifd2-PixelYDimension"
	SensingMethod           = "exif-ifd2-SensingMethod"
	SceneType               = "exif-ifd2-SceneType"
	ExposureMode            = "exif-ifd2-ExposureMode"
	WhiteBalance            = "exif-ifd2-WhiteBalance"
	FocalLengthIn35mmFilm   = "exif-ifd2-FocalLengthIn35mmFilm"
	SceneCaptureType        = "exif-ifd2-SceneCaptureType"
	GPSLatitudeRef          = "exif-ifd3-GPSLatitudeRef"
	GPSLatitude             = "exif-ifd3-GPSLatitude"
	GPSLongitudeRef         = "exif-ifd3-GPSLongitudeRef"
	GPSLongitude            = "exif-ifd3-GPSLongitude"
	GPSAltitudeRef          = "exif-ifd3-GPSAltitudeRef"
	GPSAltitude             = "exif-ifd3-GPSAltitude"
	GPSSpeedRef             = "exif-ifd3-GPSSpeedRef"
	GPSSpeed                = "exif-ifd3-GPSSpeed"
	GPSImgDirectionRef      = "exif-ifd3-GPSImgDirectionRef"
	GPSImgDirection         = "exif-ifd3-GPSImgDirection"
	GPSDestBearingRef       = "exif-ifd3-GPSDestBearingRef"
	GPSDestBearing          = "exif-ifd3-GPSDestBearing"
	GPSDateStamp            = "exif-ifd3-GPSDateStamp"
)

// ImageSize represents the image width and height values
type ImageSize struct {
	Width  int
	Height int
}

// ImageMetadata represents the basic metadata fields
type ImageMetadata struct {
<<<<<<< HEAD
	Orientation int
	Channels    int
	Alpha       bool
	Profile     bool
	Type        string
	Space       string
	Colourspace string
	Size        ImageSize
	EXIF        EXIF
=======
	Orientation    int
	Channels       int
	Alpha          bool
	Profile        bool
	Type           string
	Space          string
	Size           ImageSize
	Interpretation Interpretation
	EXIF           EXIF
>>>>>>> 93cc977f
}

// EXIF image metadata
type EXIF struct {
	Make                    string
	Model                   string
	Orientation             int
	XResolution             string
	YResolution             string
	ResolutionUnit          int
	Software                string
	Datetime                string
	YCbCrPositioning        int
	Compression             int
	ExposureTime            string
	FNumber                 string
	ExposureProgram         int
	ISOSpeedRatings         int
	ExifVersion             string
	DateTimeOriginal        string
	DateTimeDigitized       string
	ComponentsConfiguration string
	ShutterSpeedValue       string
	ApertureValue           string
	BrightnessValue         string
	ExposureBiasValue       string
	MeteringMode            int
	Flash                   int
	FocalLength             string
	SubjectArea             string
	MakerNote               string
	SubSecTimeOriginal      string
	SubSecTimeDigitized     string
	ColorSpace              int
	PixelXDimension         int
	PixelYDimension         int
	SensingMethod           int
	SceneType               string
	ExposureMode            int
	WhiteBalance            int
	FocalLengthIn35mmFilm   int
	SceneCaptureType        int
	GPSLatitudeRef          string
	GPSLatitude             string
	GPSLongitudeRef         string
	GPSLongitude            string
	GPSAltitudeRef          string
	GPSAltitude             string
	GPSSpeedRef             string
	GPSSpeed                string
	GPSImgDirectionRef      string
	GPSImgDirection         string
	GPSDestBearingRef       string
	GPSDestBearing          string
	GPSDateStamp            string
}

// Size returns the image size by width and height pixels.
func Size(buf []byte) (ImageSize, error) {
	defer C.vips_thread_shutdown()

	t, err := NewImageTransformation(buf)
	if err != nil {
		return ImageSize{}, err
	}
	defer t.Close()
	return t.Size(), nil
}

// ColourspaceIsSupported checks if the image colourspace is supported by libvips.
func ColourspaceIsSupported(buf []byte) (bool, error) {
	return vipsColourspaceIsSupportedBuffer(buf)
}

// ImageInterpretation returns the image interpretation type.
// See: https://libvips.github.io/libvips/API/current/VipsImage.html#VipsInterpretation
func ImageInterpretation(buf []byte) (Interpretation, error) {
	return vipsInterpretationBuffer(buf)
}

// Metadata returns the image metadata (size, type, alpha channel, profile, EXIF orientation...).
func Metadata(buf []byte) (ImageMetadata, error) {
	defer C.vips_thread_shutdown()

	t, err := NewImageTransformation(buf)
	if err != nil {
		return ImageMetadata{}, err
	}
<<<<<<< HEAD
	defer C.g_object_unref(C.gpointer(image))

	size := ImageSize{
		Width:  int(image.Xsize),
		Height: int(image.Ysize),
	}

	orientation := vipsExifIntTag(image, Orientation)

	metadata := ImageMetadata{
		Size:        size,
		Channels:    int(image.Bands),
		Orientation: orientation,
		Alpha:       vipsHasAlpha(image),
		Profile:     vipsHasProfile(image),
		Space:       vipsSpace(image),
		Type:        ImageTypeName(imageType),
		EXIF: EXIF{
			Make:                    vipsExifStringTag(image, Make),
			Model:                   vipsExifStringTag(image, Model),
			Orientation:             orientation,
			XResolution:             vipsExifStringTag(image, XResolution),
			YResolution:             vipsExifStringTag(image, YResolution),
			ResolutionUnit:          vipsExifIntTag(image, ResolutionUnit),
			Software:                vipsExifStringTag(image, Software),
			Datetime:                vipsExifStringTag(image, Datetime),
			YCbCrPositioning:        vipsExifIntTag(image, YCbCrPositioning),
			Compression:             vipsExifIntTag(image, Compression),
			ExposureTime:            vipsExifStringTag(image, ExposureTime),
			FNumber:                 vipsExifStringTag(image, FNumber),
			ExposureProgram:         vipsExifIntTag(image, ExposureProgram),
			ISOSpeedRatings:         vipsExifIntTag(image, ISOSpeedRatings),
			ExifVersion:             vipsExifStringTag(image, ExifVersion),
			DateTimeOriginal:        vipsExifStringTag(image, DateTimeOriginal),
			DateTimeDigitized:       vipsExifStringTag(image, DateTimeDigitized),
			ComponentsConfiguration: vipsExifStringTag(image, ComponentsConfiguration),
			ShutterSpeedValue:       vipsExifStringTag(image, ShutterSpeedValue),
			ApertureValue:           vipsExifStringTag(image, ApertureValue),
			BrightnessValue:         vipsExifStringTag(image, BrightnessValue),
			ExposureBiasValue:       vipsExifStringTag(image, ExposureBiasValue),
			MeteringMode:            vipsExifIntTag(image, MeteringMode),
			Flash:                   vipsExifIntTag(image, Flash),
			FocalLength:             vipsExifStringTag(image, FocalLength),
			SubjectArea:             vipsExifStringTag(image, SubjectArea),
			MakerNote:               vipsExifStringTag(image, MakerNote),
			SubSecTimeOriginal:      vipsExifStringTag(image, SubSecTimeOriginal),
			SubSecTimeDigitized:     vipsExifStringTag(image, SubSecTimeDigitized),
			ColorSpace:              vipsExifIntTag(image, ColorSpace),
			PixelXDimension:         vipsExifIntTag(image, PixelXDimension),
			PixelYDimension:         vipsExifIntTag(image, PixelYDimension),
			SensingMethod:           vipsExifIntTag(image, SensingMethod),
			SceneType:               vipsExifStringTag(image, SceneType),
			ExposureMode:            vipsExifIntTag(image, ExposureMode),
			WhiteBalance:            vipsExifIntTag(image, WhiteBalance),
			FocalLengthIn35mmFilm:   vipsExifIntTag(image, FocalLengthIn35mmFilm),
			SceneCaptureType:        vipsExifIntTag(image, SceneCaptureType),
			GPSLatitudeRef:          vipsExifStringTag(image, GPSLatitudeRef),
			GPSLatitude:             vipsExifStringTag(image, GPSLatitude),
			GPSLongitudeRef:         vipsExifStringTag(image, GPSLongitudeRef),
			GPSLongitude:            vipsExifStringTag(image, GPSLongitude),
			GPSAltitudeRef:          vipsExifStringTag(image, GPSAltitudeRef),
			GPSAltitude:             vipsExifStringTag(image, GPSAltitude),
			GPSSpeedRef:             vipsExifStringTag(image, GPSSpeedRef),
			GPSSpeed:                vipsExifStringTag(image, GPSSpeed),
			GPSImgDirectionRef:      vipsExifStringTag(image, GPSImgDirectionRef),
			GPSImgDirection:         vipsExifStringTag(image, GPSImgDirection),
			GPSDestBearingRef:       vipsExifStringTag(image, GPSDestBearingRef),
			GPSDestBearing:          vipsExifStringTag(image, GPSDestBearing),
			GPSDateStamp:            vipsExifStringTag(image, GPSDateStamp),
		},
	}

	return metadata, nil
=======
	defer t.Close()
	return t.Metadata(), nil
>>>>>>> 93cc977f
}<|MERGE_RESOLUTION|>--- conflicted
+++ resolved
@@ -69,17 +69,6 @@
 
 // ImageMetadata represents the basic metadata fields
 type ImageMetadata struct {
-<<<<<<< HEAD
-	Orientation int
-	Channels    int
-	Alpha       bool
-	Profile     bool
-	Type        string
-	Space       string
-	Colourspace string
-	Size        ImageSize
-	EXIF        EXIF
-=======
 	Orientation    int
 	Channels       int
 	Alpha          bool
@@ -89,7 +78,6 @@
 	Size           ImageSize
 	Interpretation Interpretation
 	EXIF           EXIF
->>>>>>> 93cc977f
 }
 
 // EXIF image metadata
@@ -178,82 +166,6 @@
 	if err != nil {
 		return ImageMetadata{}, err
 	}
-<<<<<<< HEAD
-	defer C.g_object_unref(C.gpointer(image))
-
-	size := ImageSize{
-		Width:  int(image.Xsize),
-		Height: int(image.Ysize),
-	}
-
-	orientation := vipsExifIntTag(image, Orientation)
-
-	metadata := ImageMetadata{
-		Size:        size,
-		Channels:    int(image.Bands),
-		Orientation: orientation,
-		Alpha:       vipsHasAlpha(image),
-		Profile:     vipsHasProfile(image),
-		Space:       vipsSpace(image),
-		Type:        ImageTypeName(imageType),
-		EXIF: EXIF{
-			Make:                    vipsExifStringTag(image, Make),
-			Model:                   vipsExifStringTag(image, Model),
-			Orientation:             orientation,
-			XResolution:             vipsExifStringTag(image, XResolution),
-			YResolution:             vipsExifStringTag(image, YResolution),
-			ResolutionUnit:          vipsExifIntTag(image, ResolutionUnit),
-			Software:                vipsExifStringTag(image, Software),
-			Datetime:                vipsExifStringTag(image, Datetime),
-			YCbCrPositioning:        vipsExifIntTag(image, YCbCrPositioning),
-			Compression:             vipsExifIntTag(image, Compression),
-			ExposureTime:            vipsExifStringTag(image, ExposureTime),
-			FNumber:                 vipsExifStringTag(image, FNumber),
-			ExposureProgram:         vipsExifIntTag(image, ExposureProgram),
-			ISOSpeedRatings:         vipsExifIntTag(image, ISOSpeedRatings),
-			ExifVersion:             vipsExifStringTag(image, ExifVersion),
-			DateTimeOriginal:        vipsExifStringTag(image, DateTimeOriginal),
-			DateTimeDigitized:       vipsExifStringTag(image, DateTimeDigitized),
-			ComponentsConfiguration: vipsExifStringTag(image, ComponentsConfiguration),
-			ShutterSpeedValue:       vipsExifStringTag(image, ShutterSpeedValue),
-			ApertureValue:           vipsExifStringTag(image, ApertureValue),
-			BrightnessValue:         vipsExifStringTag(image, BrightnessValue),
-			ExposureBiasValue:       vipsExifStringTag(image, ExposureBiasValue),
-			MeteringMode:            vipsExifIntTag(image, MeteringMode),
-			Flash:                   vipsExifIntTag(image, Flash),
-			FocalLength:             vipsExifStringTag(image, FocalLength),
-			SubjectArea:             vipsExifStringTag(image, SubjectArea),
-			MakerNote:               vipsExifStringTag(image, MakerNote),
-			SubSecTimeOriginal:      vipsExifStringTag(image, SubSecTimeOriginal),
-			SubSecTimeDigitized:     vipsExifStringTag(image, SubSecTimeDigitized),
-			ColorSpace:              vipsExifIntTag(image, ColorSpace),
-			PixelXDimension:         vipsExifIntTag(image, PixelXDimension),
-			PixelYDimension:         vipsExifIntTag(image, PixelYDimension),
-			SensingMethod:           vipsExifIntTag(image, SensingMethod),
-			SceneType:               vipsExifStringTag(image, SceneType),
-			ExposureMode:            vipsExifIntTag(image, ExposureMode),
-			WhiteBalance:            vipsExifIntTag(image, WhiteBalance),
-			FocalLengthIn35mmFilm:   vipsExifIntTag(image, FocalLengthIn35mmFilm),
-			SceneCaptureType:        vipsExifIntTag(image, SceneCaptureType),
-			GPSLatitudeRef:          vipsExifStringTag(image, GPSLatitudeRef),
-			GPSLatitude:             vipsExifStringTag(image, GPSLatitude),
-			GPSLongitudeRef:         vipsExifStringTag(image, GPSLongitudeRef),
-			GPSLongitude:            vipsExifStringTag(image, GPSLongitude),
-			GPSAltitudeRef:          vipsExifStringTag(image, GPSAltitudeRef),
-			GPSAltitude:             vipsExifStringTag(image, GPSAltitude),
-			GPSSpeedRef:             vipsExifStringTag(image, GPSSpeedRef),
-			GPSSpeed:                vipsExifStringTag(image, GPSSpeed),
-			GPSImgDirectionRef:      vipsExifStringTag(image, GPSImgDirectionRef),
-			GPSImgDirection:         vipsExifStringTag(image, GPSImgDirection),
-			GPSDestBearingRef:       vipsExifStringTag(image, GPSDestBearingRef),
-			GPSDestBearing:          vipsExifStringTag(image, GPSDestBearing),
-			GPSDateStamp:            vipsExifStringTag(image, GPSDateStamp),
-		},
-	}
-
-	return metadata, nil
-=======
 	defer t.Close()
 	return t.Metadata(), nil
->>>>>>> 93cc977f
 }